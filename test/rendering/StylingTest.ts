/*
 * Copyright (C) 2017-2019 HERE Europe B.V.
 * Licensed under Apache 2.0, see full license in LICENSE
 * SPDX-License-Identifier: Apache-2.0
 */

// tslint:disable:only-arrow-functions
//    Mocha discourages using arrow functions, see https://mochajs.org/#arrow-functions

import { assert } from "chai";
import * as THREE from "three";

import {
    CirclesStyle,
    ExtrudedPolygonStyle,
    Feature,
    FeatureCollection,
    FillStyle,
    GeometryCollection,
    Light,
    SolidLineStyle,
    StyleDeclaration,
    TextTechniqueStyle,
    TextureCoordinateType,
    Theme
} from "@here/harp-datasource-protocol";
import { FeaturesDataSource } from "@here/harp-features-datasource";
<<<<<<< HEAD
import {
    GeoBox,
    GeoCoordinates,
    MathUtils,
    OrientedBox3,
    ProjectionType
} from "@here/harp-geoutils";
import { MapAnchor, MapView, MapViewEventNames } from "@here/harp-mapview";
=======
import { GeoBox, OrientedBox3, ProjectionType } from "@here/harp-geoutils";
import { LookAtParams, MapAnchor, MapView, MapViewEventNames } from "@here/harp-mapview";
>>>>>>> 6655113e
import { GeoJsonTiler } from "@here/harp-mapview-decoder/index-worker";
import { OmvTileDecoder } from "@here/harp-omv-datasource/index-worker";
import { getPlatform, RenderingTestHelper, TestOptions, waitForEvent } from "@here/harp-test-utils";
import { getReferenceImageUrl } from "@here/harp-test-utils/lib/rendering/ReferenceImageLocator";
import { getOptionValue, mergeWithOptions } from "@here/harp-utils";

interface RenderingTestOptions extends TestOptions {
    /**
     * Width of canvas in pixels.
     * @defult `100` or `height` if given
     */
    width?: number;
    /**
     * Height of canvas in pixels.
     * @defult `100` or `width` if given
     */
    height?: number;
}

function baseRenderingTest(
    name: string,
    options: RenderingTestOptions,
    testFun: (canvas: HTMLCanvasElement) => Promise<void>
) {
    const commonTestOptions = { module: "harp.gl" };
    const imageUrl = getReferenceImageUrl({ ...commonTestOptions, platform: getPlatform(), name });

    RenderingTestHelper.cachedLoadImageData(imageUrl).catch(_ => {
        // We can ignore error here, as _if_ this file was really needed, then test
        // will try to resolve this promise and report failure in test context.
    });
    it(name, async function() {
        let canvas: HTMLCanvasElement | undefined;
        // TODO: remove `module` name from RenderingTestHalper API
        try {
            const ibct = new RenderingTestHelper(this, commonTestOptions);

            canvas = document.createElement("canvas");
            canvas.width = options.width ?? options.height ?? 100;
            canvas.height = options.height ?? options.width ?? 100;

            await testFun(canvas);

            await ibct.assertCanvasMatchesReference(canvas, name, options);
        } finally {
            if (canvas !== undefined) {
                canvas.width = 0;
                canvas.height = 0;
                canvas = undefined!;
            }
        }
    });
}

function mapViewFitGeoBox(
    mapView: MapView,
    geoBox: GeoBox,
    margin: number = 0.1
): Partial<LookAtParams> {
    if (mapView.projection.type !== ProjectionType.Planar) {
        throw new Error("mapViewFitGeoBox doesn't support non-planar projections");
    }

    const boundingBox = new THREE.Box3();
    const tmpVec3 = new THREE.Vector3();
    mapView.projection.projectBox(geoBox, boundingBox);

    const size = boundingBox.getSize(tmpVec3);
    const viewSize = Math.max(size.x, size.y);

    const fov = mapView.camera.fov;
    const height = (viewSize / 2) * (1 / Math.tan(THREE.MathUtils.degToRad(fov / 2)));
    const distance = height * (1 + margin);

    boundingBox.getCenter(tmpVec3);
    const target = mapView.projection.unprojectPoint(tmpVec3);
    return {
        target,
        distance,
        tilt: 0,
        heading: 0
    };
}

interface GeoJsonMapViewRenderingTestOptions extends RenderingTestOptions {
    theme: Theme;
    geoJson: FeatureCollection | GeometryCollection | Feature;
    margin?: number;
    lookAt?: Partial<LookAtParams>;

    /**
     * Add small grid 4x4 to center of map with each cell of this size in world units.
     */
    grid?: number;
}

function mapViewFeaturesRenderingTest(
    name: string,
    options: GeoJsonMapViewRenderingTestOptions,
    testFun?: (mapView: MapView, dataSource: FeaturesDataSource) => Promise<void>
) {
    baseRenderingTest(name, options, async function(canvas) {
        let mapView: MapView | undefined;
        try {
            //document.body.appendChild(canvas);
            mapView = new MapView({
                canvas,
                theme: options.theme ?? {},
                preserveDrawingBuffer: true,
                pixelRatio: 1
            });
            mapView.animatedExtrusionHandler.enabled = false;
            const dataSource = new FeaturesDataSource({
                styleSetName: "geojson",
                geojson: options.geoJson,
                decoder: new OmvTileDecoder(),
                tiler: new GeoJsonTiler()
            });
            mapView.addDataSource(dataSource);

            const geoBox = dataSource.getGeoBox()!;
            assert.isDefined(geoBox);

            const defaultLookAt = mapViewFitGeoBox(
                mapView,
                geoBox,
                getOptionValue(options.margin, 0.15)
            );

            const lookAt = mergeWithOptions(defaultLookAt, options.lookAt);
<<<<<<< HEAD
            mapView.lookAt(
                new GeoCoordinates(lookAt.latitude, lookAt.longitude),
                lookAt.distance,
                lookAt.tilt,
                lookAt.azimuth
            );
=======

            mapView.lookAt(lookAt);
>>>>>>> 6655113e
            if (options.grid !== undefined) {
                const gridDivisions = 4;
                const gridSize = options.grid * gridDivisions;

                const position = geoBox.center;
                const box = new OrientedBox3();
                mapView.projection.localTangentSpace(position, box);

                const grid = new THREE.GridHelper(gridSize, gridDivisions, 0xff0000, 0x00ff00);
                grid.geometry.rotateX(Math.PI / 2);
                (grid as MapAnchor).geoPosition = position;
                grid.setRotationFromMatrix(box.getRotationMatrix());
                mapView.mapAnchors.add(grid);
            }

            mapView.update();
            if (testFun !== undefined) {
                await testFun(mapView, dataSource);
            } else {
                await waitForEvent(mapView, MapViewEventNames.FrameComplete);
            }
        } finally {
            if (mapView !== undefined) {
                mapView.dispose();
                mapView = undefined!;
            }
        }
    });
}

describe("MapView Styling Test", function() {
    const referenceBackground: Feature = {
        // background polygon, taking about half of view
        type: "Feature",
        geometry: {
            type: "Polygon",
            coordinates: [
                [
                    [0.004, 0.004],
                    [-0.0, 0.004],
                    [-0.0, -0.004],
                    [0.004, -0.004],
                    [0.004, 0.004]
                ]
            ]
        },
        properties: {
            kind: "background"
        }
    };
    const referenceBackroundStyle: StyleDeclaration = {
        when: "$geometryType == 'polygon' && kind == 'background'",
        technique: "fill",
        final: true,
        attr: {
            color: "#22f"
        }
    };
    const themeTextSettings: Theme = {
        fontCatalogs: [
            {
                name: "fira",
                url: "../@here/harp-fontcatalog/resources/Default_FontCatalog.json"
            }
        ]
    };

    describe("point features", function() {
        const points: Feature[] = [
            {
                type: "Feature",
                geometry: {
                    type: "Point",
                    coordinates: [0.003, 0.001]
                },
                properties: {
                    name: "aBcD"
                }
            },
            {
                type: "Feature",
                geometry: {
                    type: "Point",
                    coordinates: [-0.003, 0.001]
                },
                properties: {
                    name: "aBcD"
                }
            },
            {
                type: "Feature",
                geometry: {
                    type: "Point",
                    coordinates: [0.0, -0.002]
                },
                properties: {
                    name: "aBcD"
                }
            }
        ];
        function makePointTextTestCases(
            testCases: { [name: string]: TextTechniqueStyle["attr"] },
            options?: Partial<GeoJsonMapViewRenderingTestOptions>
        ) {
            // tslint:disable-next-line:forin
            for (const testCase in testCases) {
                const attr: TextTechniqueStyle["attr"] = testCases[testCase]!;
                mapViewFeaturesRenderingTest(`solid-line-styling-${testCase}`, {
                    geoJson: {
                        type: "FeatureCollection",
                        features: [
                            // tested horizontal line
                            ...points,
                            referenceBackground
                        ]
                    },
                    theme: {
                        ...themeTextSettings,
                        styles: {
                            geojson: [
                                referenceBackroundStyle,
                                {
                                    when: "$geometryType == 'point'",
                                    technique: "text",
                                    attr
                                }
                            ]
                        }
                    },
                    ...options
                });
            }
        }
        function makePointTestCases(
            testCases: { [name: string]: CirclesStyle["attr"] },
            options?: Partial<GeoJsonMapViewRenderingTestOptions>
        ) {
            // tslint:disable-next-line:forin
            for (const testCase in testCases) {
                const attr: CirclesStyle["attr"] = testCases[testCase]!;
                mapViewFeaturesRenderingTest(`solid-line-styling-${testCase}`, {
                    geoJson: {
                        type: "FeatureCollection",
                        features: [
                            // tested horizontal line
                            ...points,
                            referenceBackground
                        ]
                    },
                    theme: {
                        ...themeTextSettings,
                        styles: {
                            geojson: [
                                referenceBackroundStyle,
                                {
                                    when: "$geometryType == 'point'",
                                    technique: "circles",
                                    attr
                                }
                            ]
                        }
                    },
                    ...options
                });
            }
        }

        describe("text", function() {
            makePointTextTestCases(
                {
                    "point-text-basic": { color: "#f0f", size: 16 },
                    "point-text-rgba": { color: "#f0f9", size: 16 },
                    "point-text-bg-rgba": {
                        color: "#f0f",
                        backgroundSize: 6,
                        backgroundColor: "#0008",
                        size: 16
                    }
                },
                {
                    margin: 0.5
                }
            );
        });

        describe("circles", function() {
            makePointTestCases(
                {
                    "point-circles-basic": { color: "#ca6", size: 10 },
                    "point-circles-rgba": { color: "#ca69", size: 10 },
                    "point-circles-rgb-opacity": { color: "#ca6", opacity: 0.5, size: 10 },
                    "point-circles-rgba-opacity": { color: "#ca69", opacity: 0.5, size: 10 }
                },
                {
                    margin: 0.5
                }
            );
        });
    });
    describe("line features", function() {
        const straightLine: Feature = {
            type: "Feature",
            geometry: {
                type: "LineString",
                coordinates: [
                    [0.004, 0.001],
                    [-0.004, 0.001]
                ]
            }
        };
        const shortLine: Feature = {
            type: "Feature",
            geometry: {
                type: "LineString",
                coordinates: [
                    [0.004, 0.001],
                    [0.0, 0.001]
                ]
            }
        };
        const diagonalLine: Feature = {
            type: "Feature",
            geometry: {
                type: "LineString",
                coordinates: [
                    [0.004, -0.004],
                    [-0.004, 0.004]
                ]
            }
        };

        function makeLineTestCase(
            testCases: { [name: string]: SolidLineStyle["attr"] },
            lineGeometry: Feature = straightLine
        ) {
            // tslint:disable-next-line:forin
            for (const testCase in testCases) {
                const attr: SolidLineStyle["attr"] = testCases[testCase]!;
                mapViewFeaturesRenderingTest(`solid-line-styling-${testCase}`, {
                    geoJson: {
                        type: "FeatureCollection",
                        features: [lineGeometry, referenceBackground]
                    },
                    theme: {
                        styles: {
                            geojson: [
                                referenceBackroundStyle,
                                {
                                    when: "$geometryType == 'line'",
                                    technique: "solid-line",
                                    attr
                                }
                            ]
                        }
                    }
                    // grid: 100
                });
            }
        }
        describe("solid-line technique", function() {
            describe("basic", function() {
                makeLineTestCase({
                    "basic-100m": { lineWidth: 100, color: "#0b97c4" },
                    "basic-dash-100m": {
                        lineWidth: 100,
                        color: "#0b97c4",
                        dashSize: 100,
                        gapSize: 100
                    },
                    "basic-dash-10px-world-ppi-scale": {
                        lineWidth: ["world-ppi-scale", 10],
                        color: "#0b97c4",
                        dashSize: ["world-ppi-scale", 10],
                        gapSize: ["world-ppi-scale", 10]
                    },
                    "basic-dash-10px-string": {
                        lineWidth: "10px",
                        color: "#0b97c4",
                        dashSize: "10px",
                        gapSize: "10px"
                    },
                    "basic-100m-rgba": { lineWidth: 100, color: "#0b97c470" },
                    "basic-100m-rgba-square": {
                        lineWidth: 100,
                        color: "#0b97c470",
                        caps: "Square"
                    },
                    "basic-100m-rgba-triangle-out": {
                        lineWidth: 100,
                        color: "#0b97c470",
                        caps: "TriangleIn"
                    },
                    "basic-100m-rgba-trianglein": {
                        lineWidth: 100,
                        color: "#0b97c470",
                        caps: "TriangleOut"
                    },
                    "basic-100m-rgba-none": { lineWidth: 100, color: "#0b97c470", caps: "None" },
                    "basic-10px-rgba": { lineWidth: "10px", color: "#0b97c470" }
                });
                // Short line that ends on tile border
                makeLineTestCase(
                    {
                        "short-100m": { lineWidth: 100, color: "#0b97c4" },
                        "short-100m-rgba": { lineWidth: 100, color: "#0b97c470" },
                        "short-100m-rgba-square": {
                            lineWidth: 100,
                            color: "#0b97c470",
                            caps: "Square"
                        },
                        "short-100m-rgba-triangle-out": {
                            lineWidth: 100,
                            color: "#0b97c470",
                            caps: "TriangleIn"
                        },
                        "short-100m-rgba-trianglein": {
                            lineWidth: 100,
                            color: "#0b97c470",
                            caps: "TriangleOut"
                        },
                        "short-100m-rgba-none": {
                            lineWidth: 100,
                            color: "#0b97c470",
                            caps: "None"
                        },
                        "short-10px-rgba": { lineWidth: "10px", color: "#0b97c470" }
                    },
                    shortLine
                );
                // Diagonal lines are buggy at the moment
                makeLineTestCase(
                    {
                        "diagonal-100m": { lineWidth: 100, color: "#0b97c4" },
                        "diagonal-dash-100m": {
                            lineWidth: 100,
                            color: "#0b97c4",
                            dashSize: 80,
                            gapSize: 80
                        },
                        "diagonal-100m-rgba": { lineWidth: 100, color: "#0b97c470" },
                        "diagonal-100m-rgba-square": {
                            lineWidth: 100,
                            color: "#0b97c470",
                            caps: "Square"
                        },
                        "diagonal-100m-rgba-triangle-out": {
                            lineWidth: 100,
                            color: "#0b97c470",
                            caps: "TriangleIn"
                        },
                        "diagonal-100m-rgba-trianglein": {
                            lineWidth: 100,
                            color: "#0b97c470",
                            caps: "TriangleOut"
                        },
                        "diagonal-100m-rgba-none": {
                            lineWidth: 100,
                            color: "#0b97c470",
                            caps: "None"
                        },
                        "diagonal-10px-rgba": { lineWidth: "10px", color: "#0b97c470" }
                    },
                    diagonalLine
                );
            });

            describe("with outline", function() {
                makeLineTestCase({
                    "outline-10px-2px": {
                        // BUGGY ?
                        lineWidth: "10px",
                        color: "#0b97c4",
                        outlineWidth: "2px",
                        outlineColor: "#7f7"
                    },
                    "outline-10px-2px-rgba": {
                        lineWidth: "10px",
                        color: "#0b97c470",
                        outlineWidth: "2px",
                        outlineColor: "#7f7"
                    }
                });
                // Short line that end on tile border
                makeLineTestCase(
                    {
                        "short-outline-10px-2px": {
                            // BUGGY ?
                            lineWidth: "10px",
                            color: "#0b97c4",
                            outlineWidth: "2px",
                            outlineColor: "#7f7"
                        },
                        "short-outline-10px-2px-rgba": {
                            lineWidth: "10px",
                            color: "#0b97c470",
                            outlineWidth: "2px",
                            outlineColor: "#7f7"
                        }
                    },
                    shortLine
                );
                // Diagonal lines are buggy at the moment
                makeLineTestCase(
                    {
                        "diagonal-outline-10px-2px": {
                            lineWidth: "10px",
                            color: "#0b97c4",
                            outlineWidth: "2px",
                            outlineColor: "#7f7"
                        },
                        "diagonal-outline-10px-2px-rgba": {
                            lineWidth: "10px",
                            color: "#0b97c470",
                            outlineWidth: "2px",
                            outlineColor: "#7f7"
                        }
                    },
                    diagonalLine
                );
            });
        });
        describe("text from lines", function() {
            mapViewFeaturesRenderingTest(`line-text-basic`, {
                width: 200,
                height: 200,
                geoJson: {
                    type: "FeatureCollection",
                    features: [
                        // tested horizontal line
                        straightLine,
                        referenceBackground
                    ]
                },
                theme: {
                    ...themeTextSettings,
                    styles: {
                        geojson: [
                            referenceBackroundStyle,
                            {
                                when: "$geometryType == 'line'",
                                technique: "solid-line",
                                attr: {
                                    color: "#E3D49A",
                                    outlineColor: "#3A4C69",
                                    lineWidth: 40,
                                    outlineWidth: 10
                                }
                            },
                            {
                                when: "$geometryType == 'line'",
                                technique: "text",
                                attr: {
                                    text: "Test",
                                    color: "#2f3",
                                    backgroundColor: "#cfe",
                                    size: 20,
                                    backgroundSize: 5,
                                    fontStyle: "Bold",
                                    vAlignment: "Above"
                                }
                            }
                        ]
                    }
                }
            });
        });
    });
    describe("polygon features", function() {
        const lights: Light[] = [
            {
                type: "ambient",
                color: "#FFFFFF",
                name: "ambientLight",
                intensity: 0.5
            },
            {
                type: "directional",
                color: "#FFFFFF",
                name: "light1",
                intensity: 0.5,
                direction: {
                    x: -5,
                    y: -2,
                    z: 10
                }
            }
        ];
        const rectangle: Feature = {
            // sample rectangular polygon
            type: "Feature",
            geometry: {
                type: "Polygon",
                coordinates: [
                    [
                        [0.004, 0.002],
                        [-0.004, 0.002],
                        [-0.004, -0.002],
                        [0.004, -0.002]
                    ]
                ]
            },
            properties: {
                kind: "mall",
                height: 200
            }
        };

        function makePolygonTestCases<T extends FillStyle | ExtrudedPolygonStyle>(
            technique: "fill" | "extruded-polygon",
            testCases: {
                [name: string]: T["attr"];
            },
            options?: Partial<GeoJsonMapViewRenderingTestOptions>
        ) {
            let extraFeatures: Feature[] = [];
            if (options && options.geoJson) {
                extraFeatures =
                    options.geoJson.type === "FeatureCollection" ? options.geoJson.features : [];
                options = { ...options };
                delete options.geoJson;
            }

            // tslint:disable-next-line:forin
            for (const testCase in testCases) {
                const attr: T["attr"] = testCases[testCase]!;

                mapViewFeaturesRenderingTest(`polygon-styling-${testCase}`, {
                    geoJson: {
                        type: "FeatureCollection",
                        features: [
                            // tested horizontal line
                            rectangle,
                            referenceBackground,
                            ...extraFeatures
                        ]
                    },
                    theme: {
                        lights,
                        styles: {
                            geojson: [
                                referenceBackroundStyle,
                                {
                                    when: "$geometryType == 'polygon'",
                                    technique: technique as any,
                                    attr: attr as any
                                }
                            ]
                        }
                    },
                    ...options
                });
            }
        }
        describe("fill technique", function() {
            describe("no outline", function() {
                makePolygonTestCases("fill", {
                    fill: { color: "#0b97c4" },
                    "fill-rgba": { color: "#0b97c470" }
                });
            });
            describe("with outline", function() {
                makePolygonTestCases("fill", {
                    // all tests are buggy ? because all outlines have 1px width
                    "fill-outline-200m": { color: "#0b97c4", lineColor: "#7f7", lineWidth: 200 },
                    "fill-rgba-outline-200m": {
                        color: "#0b97c470",
                        lineColor: "#7f7",
                        lineWidth: 200
                    },
                    "fiil-rgba-outline-rgba-200m": {
                        color: "#0b97c470",
                        lineColor: "#7f77",
                        lineWidth: 200
                    }

                    // TODO: not supported by typings
                    // "rect-rgba-outline-rgba-5px": {
                    //     color: "#0b97c470",
                    //     lineColor: "#7f77",
                    //     lineWidth: "5px"
                    // }
                });
            });
        });
        describe("standard technique", function() {
            mapViewFeaturesRenderingTest(
                `polygon-standard-texture`,
                {
                    geoJson: {
                        type: "FeatureCollection",
                        features: [rectangle, referenceBackground]
                    },
                    theme: {
                        lights,
                        styles: {
                            geojson: [
                                referenceBackroundStyle,
                                {
                                    when: "$geometryType == 'polygon'",
                                    technique: "standard",
                                    attr: {
                                        color: "#ffffff",
                                        map: "../dist/resources/wests_textures/paving.png",
                                        mapProperties: {
                                            repeatU: 10,
                                            repeatV: 10,
                                            wrapS: "repeat",
                                            wrapT: "repeat"
                                        },
                                        textureCoordinateType: TextureCoordinateType.TileSpace
                                    }
                                }
                            ]
                        }
                    }
                },
                async () => {
                    // we have no API to know when texture is already loaded
                    return new Promise(resolve => setTimeout(resolve, 500));
                }
            );
            mapViewFeaturesRenderingTest(
                `polygon-standard-texture-transparent`,
                {
                    geoJson: {
                        type: "FeatureCollection",
                        features: [rectangle, referenceBackground]
                    },
                    theme: {
                        lights,
                        styles: {
                            geojson: [
                                referenceBackroundStyle,
                                {
                                    when: "$geometryType == 'polygon'",
                                    technique: "standard",
                                    attr: {
                                        color: "#ffffff",
                                        opacity: 0.5,
                                        map: "../dist/resources/wests_textures/paving.png",
                                        mapProperties: {
                                            repeatU: 10,
                                            repeatV: 10,
                                            wrapS: "repeat",
                                            wrapT: "repeat"
                                        },
                                        textureCoordinateType: TextureCoordinateType.TileSpace
                                    }
                                }
                            ]
                        }
                    }
                },
                async () => {
                    // we have no API to know when texture is already loaded
                    return new Promise(resolve => setTimeout(resolve, 500));
                }
            );
        });

        describe("extruded-polygon technique", function() {
            const tower: Feature = {
                // sample polygon, that is smaller and higher than previous one
                type: "Feature",
                geometry: {
                    type: "Polygon",
                    coordinates: [
                        [
                            [0.002, 0.001],
                            [-0.002, 0.001],
                            [-0.002, -0.001],
                            [0.002, -0.001],
                            [0.002, 0.001]
                        ]
                    ]
                },
                properties: {
                    kind: "tower",
                    height: 400
                }
            };
            const viewOptions = {
                margin: 0.3,
                lookAt: {
                    tilt: 35,
                    heading: 30
                }
            };
            describe("flat", function() {
                makePolygonTestCases(
                    "extruded-polygon",
                    {
                        "extruded-polygon-flat": { color: "#0b97c4", height: 0 },
                        "extruded-polygon-flat-rgba": { color: "#0b97c470", height: 0 },
                        "extruded-polygon-flat-rgba-outline": {
                            color: "#0b97c470",
                            height: 0,
                            lineWidth: 1,
                            lineColor: "#aaa"
                        }
                    },
                    viewOptions
                );
            });
            describe("3d", function() {
                makePolygonTestCases(
                    "extruded-polygon",
                    {
                        "extruded-polygon-3d": { color: "#0b97c4" },
                        "extruded-polygon-3d-rgba": {
                            color: "#0b97c480"
                        },
                        "extruded-polygon-3d-rgba-outline": {
                            color: "#0b97c480",
                            lineWidth: 1,
                            lineColorMix: 0,
                            lineColor: "#7f7"
                        }
                    },
                    viewOptions
                );
            });
            describe("3d overlapping", function() {
                makePolygonTestCases(
                    "extruded-polygon",
                    {
                        "extruded-polygon-3d-overlap": { color: "#0b97c4" },
                        "extruded-polygon-3d-overlap-rgba": {
                            color: "#0b97c480"
                        },
                        "extruded-polygon-3d-overlap-rgba-outline": {
                            color: "#0b97c480",
                            lineWidth: 1,
                            lineColorMix: 0,
                            lineColor: "#7f7"
                        }
                    },
                    {
                        geoJson: {
                            type: "FeatureCollection",
                            features: [tower]
                        },
                        ...viewOptions
                    }
                );
            });
        });
    });
});<|MERGE_RESOLUTION|>--- conflicted
+++ resolved
@@ -25,19 +25,8 @@
     Theme
 } from "@here/harp-datasource-protocol";
 import { FeaturesDataSource } from "@here/harp-features-datasource";
-<<<<<<< HEAD
-import {
-    GeoBox,
-    GeoCoordinates,
-    MathUtils,
-    OrientedBox3,
-    ProjectionType
-} from "@here/harp-geoutils";
-import { MapAnchor, MapView, MapViewEventNames } from "@here/harp-mapview";
-=======
 import { GeoBox, OrientedBox3, ProjectionType } from "@here/harp-geoutils";
 import { LookAtParams, MapAnchor, MapView, MapViewEventNames } from "@here/harp-mapview";
->>>>>>> 6655113e
 import { GeoJsonTiler } from "@here/harp-mapview-decoder/index-worker";
 import { OmvTileDecoder } from "@here/harp-omv-datasource/index-worker";
 import { getPlatform, RenderingTestHelper, TestOptions, waitForEvent } from "@here/harp-test-utils";
@@ -168,17 +157,8 @@
             );
 
             const lookAt = mergeWithOptions(defaultLookAt, options.lookAt);
-<<<<<<< HEAD
-            mapView.lookAt(
-                new GeoCoordinates(lookAt.latitude, lookAt.longitude),
-                lookAt.distance,
-                lookAt.tilt,
-                lookAt.azimuth
-            );
-=======
 
             mapView.lookAt(lookAt);
->>>>>>> 6655113e
             if (options.grid !== undefined) {
                 const gridDivisions = 4;
                 const gridSize = options.grid * gridDivisions;
