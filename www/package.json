{
    "name": "@here/harp-website",
<<<<<<< HEAD
    "version": "0.2.0",
=======
    "version": "0.12.0",
>>>>>>> 478ea68d
    "description": "harp.gl website",
    "scripts": {
        "build": "webpack --config webpack.config.js",
        "start": "webpack-dev-server --config webpack.config.js"
    },
    "repository": {
        "type": "git",
        "url": "https://github.com/heremaps/harp.gl.git",
        "directory": "www"
    },
    "author": {
        "name": "HERE Europe B.V.",
        "url": "https://here.com"
    },
    "license": "Apache-2.0",
    "private": true,
    "devDependencies": {
        "@here/harp-geoutils": "^0.12.0",
        "@here/harp-mapview": "^0.12.0",
        "@here/harp-omv-datasource": "^0.12.0",
        "@here/harp-utils": "^0.12.0",
        "copy-webpack-plugin": "^5.0.3",
        "css-loader": "^3.4.2",
        "file-loader": "^5.0.2",
        "hard-source-webpack-plugin": "^0.13.1",
        "html-inline-css-webpack-plugin": "^1.8.0",
        "html-webpack-plugin": "^3.2.0",
        "mini-css-extract-plugin": "^0.9.0",
        "node-fetch": "^2.2.0",
        "script-ext-html-webpack-plugin": "^2.1.4",
        "three": "^0.112.1",
        "ts-loader": "^6.0.3",
        "typescript": "^3.7.2",
        "webpack": "^4.34.0",
        "webpack-cli": "^3.3.4",
        "webpack-dev-server": "^3.7.2"
    }
}<|MERGE_RESOLUTION|>--- conflicted
+++ resolved
@@ -1,10 +1,6 @@
 {
     "name": "@here/harp-website",
-<<<<<<< HEAD
-    "version": "0.2.0",
-=======
     "version": "0.12.0",
->>>>>>> 478ea68d
     "description": "harp.gl website",
     "scripts": {
         "build": "webpack --config webpack.config.js",
